--- conflicted
+++ resolved
@@ -153,10 +153,6 @@
                   u.function_space.dofmap.index_map_bs),
                  (p.function_space.dofmap.index_map,
                   p.function_space.dofmap.index_map_bs)])
-<<<<<<< HEAD
-
-=======
->>>>>>> ee8c7396
         elif matrixtype is dolfin_dg.dolfinx.MatrixType.nest:
             snes.setFunction(problem.F_nest, dolfinx.fem.create_vector_nest(F))
             snes.setJacobian(problem.J_nest,
