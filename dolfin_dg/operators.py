import inspect

import ufl

from ufl import grad, inner, curl, dot, as_vector, as_matrix, sqrt, tr, Identity, variable, diff, exp, Measure

from dolfin_dg.dg_form import DGFemTerm, homogeneity_tensor, DGFemCurlTerm, DGFemSIPG, \
    DGFemStokesTerm
from dolfin_dg.fluxes import LocalLaxFriedrichs
from dolfin_dg import aero, generate_default_sipg_penalty_term


class DGBC:

    def __init__(self, boundary, function):
        self.__boundary = boundary
        self.__function = function

    def get_boundary(self):
        return self.__boundary

    def get_function(self):
        return self.__function

    def __repr__(self):
        return '%s(%s: %s)' % (self.__class__.__name__,
                               self.get_boundary(),
                               self.get_function())


class DGDirichletBC(DGBC):
    pass


class DGNeumannBC(DGBC):
    pass


class DGDirichletNormalBC(DGBC):
    pass


class DGAdiabticWallBC(DGBC):
    pass


class DGFemFormulation:

    def __init__(self, mesh, fspace, bcs, **kwargs):
        if not hasattr(bcs, '__len__'):
            bcs = [bcs]
        self.mesh = mesh
        self.fspace = fspace
        self.dirichlet_bcs = [bc for bc in bcs if isinstance(bc, DGDirichletBC)]
        self.neumann_bcs = [bc for bc in bcs if isinstance(bc, DGNeumannBC)]

    def generate_fem_formulation(self, u, v, dx=None, dS=None, vt=None):
        raise NotImplementedError('Function not yet implemented')


class EllipticOperator(DGFemFormulation):

    def __init__(self, mesh, fspace, bcs, F_v):
        DGFemFormulation.__init__(self, mesh, fspace, bcs)
        self.F_v = F_v

    def generate_fem_formulation(self, u, v, dx=None, dS=None, vt=None, penalty=None):
        if dx is None:
            dx = Measure('dx', domain=self.mesh)
        if dS is None:
            dS = Measure('dS', domain=self.mesh)

        n = ufl.FacetNormal(self.mesh.ufl_domain())
        G = homogeneity_tensor(self.F_v, u)

        if penalty is None:
            penalty = generate_default_sipg_penalty_term(u)

        if vt is None:
            vt = DGFemSIPG(self.F_v, u, v, penalty, G, n)

        if inspect.isclass(vt):
            vt = vt(self.F_v, u, v, penalty, G, n)

        assert(isinstance(vt, DGFemTerm))

        residual = inner(self.F_v(u, grad(u)), grad(v))*dx
        residual += vt.interior_residual(dS)

        for dbc in self.dirichlet_bcs:
            residual += vt.exterior_residual(dbc.get_function(), dbc.get_boundary())

        for dbc in self.neumann_bcs:
            residual += vt.neumann_residual(dbc.get_function(), dbc.get_boundary())

        return residual


class PoissonOperator(EllipticOperator):

    def __init__(self, mesh, fspace, bcs, kappa=1):
        def F_v(u, grad_u):
            return kappa*grad_u

        EllipticOperator.__init__(self, mesh, fspace, bcs, F_v)


class MaxwellOperator(DGFemFormulation):

    def __init__(self, mesh, fspace, bcs, F_m):
        DGFemFormulation.__init__(self, mesh, fspace, bcs)
        self.F_m = F_m

    def generate_fem_formulation(self, u, v, dx=None, dS=None, penalty=None):
        if dx is None:
            dx = Measure('dx', domain=self.mesh)
        if dS is None:
            dS = Measure('dS', domain=self.mesh)

        n = ufl.FacetNormal(self.mesh.ufl_domain())
        curl_u = variable(curl(u))
        G = diff(self.F_m(u, curl_u), curl_u)
        penalty = generate_default_sipg_penalty_term(u)

        ct = DGFemCurlTerm(self.F_m, u, v, penalty, G, n)

        residual = inner(self.F_m(u, curl(u)), curl(v))*dx
        residual += ct.interior_residual(dS)

        for dbc in self.dirichlet_bcs:
            residual += ct.exterior_residual(dbc.get_function(), dbc.get_boundary())

        for dbc in self.neumann_bcs:
            residual += ct.neumann_residual(dbc.get_function(), dbc.get_boundary())

        return residual


class HyperbolicOperator(DGFemFormulation):

    def __init__(self, mesh, V, bcs,
                 F_c=lambda u: u,
                 H=LocalLaxFriedrichs(lambda u, n: inner(u, n))):
        DGFemFormulation.__init__(self, mesh, V, bcs)
        self.F_c = F_c
        self.H = H

    def generate_fem_formulation(self, u, v, dx=None, dS=None):
        if dx is None:
            dx = Measure('dx', domain=self.mesh)
        if dS is None:
            dS = Measure('dS', domain=self.mesh)

        n = ufl.FacetNormal(self.mesh.ufl_domain())

        F_c_eval = self.F_c(u)
        if len(F_c_eval.ufl_shape) == 0:
            F_c_eval = as_vector((F_c_eval,))
        residual = -inner(F_c_eval, grad(v))*dx

        self.H.setup(self.F_c, u('+'), u('-'), n('+'))
        residual += inner(self.H.interior(self.F_c, u('+'), u('-'), n('+')), (v('+') - v('-')))*dS

        for bc in self.dirichlet_bcs:
            gD = bc.get_function()
            dSD = bc.get_boundary()

            self.H.setup(self.F_c, u, gD, n)
            residual += inner(self.H.exterior(self.F_c, u, gD, n), v)*dSD

        for bc in self.neumann_bcs:
            dSN = bc.get_boundary()

            residual += inner(dot(self.F_c(u), n), v)*dSN

        return residual


class SpacetimeBurgersOperator(HyperbolicOperator):

    def __init__(self, mesh, V, bcs, flux=None):

        def F_c(u):
            return as_vector((u**2/2, u))

        if flux is None:
            flux = LocalLaxFriedrichs(lambda u, n: u*n[0] + n[1])

        HyperbolicOperator.__init__(self, mesh, V, bcs, F_c, flux)


class CompressibleEulerOperator(HyperbolicOperator):

    def __init__(self, mesh, V, bcs, gamma=1.4):
        try:
            dim = mesh.geometry().dim()
        except AttributeError:
            dim = mesh.geometric_dimension()

        def F_c(U):
            rho, u, E = aero.flow_variables(U)
            p = aero.pressure(U, gamma=gamma)
            H = aero.enthalpy(U, gamma=gamma)

<<<<<<< HEAD
            res = as_matrix([[*rho*u],
                             *([*(rho*ufl.outer(u, u) + p*Identity(dim))[d, :]] for d in range(dim)),
                             [*rho*H*u]])

=======
            inertia = rho*ufl.outer(u, u) + p*Identity(dim)
            res = ufl.as_tensor([rho*u,
                                 *[inertia[d, :] for d in range(dim)],
                                 rho*H*u])
>>>>>>> 6eef8d49
            return res

        def alpha(U, n):
            rho, u, E = aero.flow_variables(U)
            p = aero.pressure(U, gamma=gamma)
            c = aero.speed_of_sound(p, rho, gamma=gamma)
            lambdas = [dot(u, n) - c, dot(u, n), dot(u, n) + c]
            return lambdas

        HyperbolicOperator.__init__(self, mesh, V, bcs, F_c, LocalLaxFriedrichs(alpha))


class CompressibleNavierStokesOperator(EllipticOperator, CompressibleEulerOperator):

    def __init__(self, mesh, V, bcs, gamma=1.4, mu=1.0, Pr=0.72):
        try:
            dim = mesh.geometry().dim()
        except AttributeError:
            dim = mesh.geometric_dimension()

        if not hasattr(bcs, '__len__'):
            bcs = [bcs]
        self.adiabatic_wall_bcs = [bc for bc in bcs
                                   if isinstance(bc, DGAdiabticWallBC)]

        def F_v(U, grad_U):
            rho, rhou, rhoE = aero.conserved_variables(U)
            u = rhou/rho

            grad_rho = grad_U[0, :]
<<<<<<< HEAD
            grad_rhou = as_matrix([*([*grad_U[j, :]] for j in range(1, dim + 1))])
            sz = len(U)
            grad_rhoE = grad_U[sz-1, :]
            # Quotient rule to find grad(u) and grad(E)
            grad_u = as_matrix([*([*(grad_rhou[j, :]*rho - rhou[j]*grad_rho)/rho**2] for j in range(dim))])
=======
            grad_rhou = ufl.as_tensor([grad_U[j, :] for j in range(1, dim + 1)])
            grad_rhoE = grad_U[-1, :]

            # Quotient rule to find grad(u) and grad(E)
            grad_u = (grad_rhou*rho - ufl.outer(rhou, grad_rho))/rho**2
>>>>>>> 6eef8d49
            grad_E = (grad_rhoE*rho - rhoE*grad_rho)/rho**2

            tau = mu*(grad_u + grad_u.T - 2.0/3.0*(tr(grad_u))*Identity(dim))
            K_grad_T = mu*gamma/Pr*(grad_E - dot(u, grad_u))

<<<<<<< HEAD
            res = as_matrix([[0]*dim,
                             *([*tau[d, :]] for d in range(dim)),
                             [*(tau * u + K_grad_T)]])
=======
            res = ufl.as_tensor([ufl.zero(dim),
                                 *(tau[d, :] for d in range(dim)),
                                 tau * u + K_grad_T])
>>>>>>> 6eef8d49
            return res

        # Specialised adiabatic wall BC
        def F_v_adiabatic(U, grad_U):
            rho, rhou, rhoE = aero.conserved_variables(U)
            u = rhou/rho

            grad_rho = grad_U[0, :]
<<<<<<< HEAD
            grad_rhou = as_matrix([[grad_U[j, :] for j in range(1, dim + 1)]])[0]
            grad_u = as_matrix([[(grad_rhou[j, :]*rho - rhou[j]*grad_rho)/rho**2 for j in range(dim)]])[0]

            tau = mu*(grad_u + grad_u.T - 2.0/3.0*(tr(grad_u))*Identity(dim))

            res = as_matrix([[0]*dim,
                             *([*tau[d, :]] for d in range(dim)),
                             [*(tau * u)]])
=======
            grad_rhou = ufl.as_tensor([grad_U[j, :] for j in range(1, dim + 1)])
            grad_u = (grad_rhou * rho - ufl.outer(rhou, grad_rho)) / rho ** 2

            tau = mu*(grad_u + grad_u.T - 2.0/3.0*(tr(grad_u))*Identity(dim))

            res = ufl.as_tensor([ufl.zero(dim),
                                 *(tau[d, :] for d in range(dim)),
                                 tau * u])
>>>>>>> 6eef8d49
            return res

        self.F_v_adiabatic = F_v_adiabatic

        CompressibleEulerOperator.__init__(self, mesh, V, bcs, gamma)
        EllipticOperator.__init__(self, mesh, V, bcs, F_v)

    def generate_fem_formulation(self, u, v, dx=None, dS=None, penalty=None):
        if dx is None:
            dx = Measure('dx', domain=self.mesh)
        if dS is None:
            dS = Measure('dS', domain=self.mesh)

<<<<<<< HEAD
        residual = EllipticOperator.generate_fem_formulation(self, u, v, dx=dx, dS=dS, penalty=penalty)
        residual += CompressibleEulerOperator.generate_fem_formulation(self, u, v, dx=dx, dS=dS)

        # Specialised adiabatic wall boundary condition
        for bc in self.adiabtic_wall_bcs:
            n = ufl.FacetNormal(self.mesh.ufl_domain())
=======
        residual = EllipticOperator.generate_fem_formulation(
            self, u, v, dx, dS)
        residual += CompressibleEulerOperator.generate_fem_formulation(
            self, u, v, dx, dS)

        # Specialised adiabatic wall boundary condition
        for bc in self.adiabatic_wall_bcs:
            h = CellVolume(self.mesh)/FacetArea(self.mesh)
            n = FacetNormal(self.mesh)
>>>>>>> 6eef8d49

            u_gamma = bc.get_function()
            dSD = bc.get_boundary()

            self.H.setup(self.F_c, u, u_gamma, n)
            residual += inner(self.H.exterior(self.F_c, u, u_gamma, n), v)*dSD

<<<<<<< HEAD
            G_adiabitic = homogeneity_tensor(self.F_v_adiabatic, u)
            vt_adiabatic = DGFemSIPG(self.F_v_adiabatic, u, v, penalty, G_adiabitic, n)
=======
            sigma = self.C_IP*Constant(
                max(self.fspace.ufl_element().degree()**2, 1))/h
            G_adiabitic = homogeneity_tensor(self.F_v_adiabatic, u)
            vt_adiabatic = DGFemSIPG(
                self.F_v_adiabatic, u, v, sigma, G_adiabitic, n)
>>>>>>> 6eef8d49

            residual += vt_adiabatic.exterior_residual(u_gamma, dSD)

        return residual


def V_to_U(V, gamma):
    V1, V2, V3, V4 = V
    U = as_vector([-V4, V2, V3, 1 - 0.5*(V2**2 + V3**2)/V4])
    s = gamma - V1 + (V2**2 + V3**2)/(2*V4)
    rhoi = ((gamma - 1)/((-V4)**gamma))**(1.0/(gamma-1))*exp(-s/(gamma-1))
    U = U*rhoi
    return U


class CompressibleEulerOperatorEntropyFormulation(HyperbolicOperator):

    def __init__(self, mesh, V, bcs, gamma=1.4):

        try:
            dim = mesh.geometry().dim()
        except AttributeError:
            dim = mesh.geometric_dimension()

        def F_c(V):
            V = variable(V)
            U = V_to_U(V, gamma)
            rho, u, E = aero.flow_variables(U)
            p = aero.pressure(U, gamma=gamma)
            H = aero.enthalpy(U, gamma=gamma)

            inertia = rho*ufl.outer(u, u) + p*Identity(dim)
            res = ufl.as_tensor([rho*u,
                                 *[inertia[d, :] for d in range(dim)],
                                 rho*H*u])
            return res

        def alpha(V, n):
            U = V_to_U(V, gamma)
            rho, u, E = aero.flow_variables(U)
            p = aero.pressure(U, gamma=gamma)
            c = aero.speed_of_sound(p, rho, gamma=gamma)
            lambdas = [dot(u, n) - c, dot(u, n), dot(u, n) + c]
            return lambdas

        HyperbolicOperator.__init__(self, mesh, V, bcs, F_c, LocalLaxFriedrichs(alpha))


class CompressibleNavierStokesOperatorEntropyFormulation(
        EllipticOperator,
        CompressibleEulerOperatorEntropyFormulation):

    def __init__(self, mesh, V, bcs, gamma=1.4, mu=1.0, Pr=0.72):

        try:
            dim = mesh.geometry().dim()
        except AttributeError:
            dim = mesh.geometric_dimension()

        def F_v(V, grad_V):
            V = variable(V)
            U = V_to_U(V, gamma)
            dudv = diff(U, V)
            grad_U = dot(dudv, grad_V)

            rho, rhou, rhoE = aero.conserved_variables(U)
            rho, u, E = aero.flow_variables(U)

            grad_rho = grad_U[0, :]
            grad_rhou = ufl.as_tensor([grad_U[j, :] for j in range(1, dim + 1)])
            grad_rhoE = grad_U[-1, :]

            grad_u = (grad_rhou*rho - ufl.outer(rhou, grad_rho))/rho**2
            grad_E = (grad_rhoE*rho - rhoE*grad_rho)/rho**2

            tau = mu*(grad_u + grad_u.T - 2.0/3.0*(tr(grad_u))*Identity(dim))
            K_grad_T = mu*gamma/Pr*(grad_E - dot(u, grad_u))

            res = ufl.as_tensor([ufl.zero(dim),
                                 *(tau[d, :] for d in range(dim)),
                                 tau * u + K_grad_T])
            return res

        CompressibleEulerOperatorEntropyFormulation.__init__(
            self, mesh, V, bcs, gamma)
        EllipticOperator.__init__(self, mesh, V, bcs, F_v)

    def generate_fem_formulation(self, u, v, dx=None, dS=None, penalty=None):
        if dx is None:
            dx = Measure('dx', domain=self.mesh)
        if dS is None:
            dS = Measure('dS', domain=self.mesh)

<<<<<<< HEAD
        residual = EllipticOperator.generate_fem_formulation(self, u, v, dx=dx, dS=dS, penalty=penalty)
        residual += CompressibleEulerOperatorEntropyFormulation.generate_fem_formulation(self, u, v, dx=dx, dS=dS)
=======
        residual = EllipticOperator \
            .generate_fem_formulation(self, u, v, dx, dS)
        residual += CompressibleEulerOperatorEntropyFormulation \
            .generate_fem_formulation(self, u, v, dx, dS)
>>>>>>> 6eef8d49

        return residual


class StokesOperator(DGFemFormulation):

    def __init__(self, mesh, fspace, bcs, F_v):
        DGFemFormulation.__init__(self, mesh, fspace, bcs)
        self.F_v = F_v

    def generate_fem_formulation(self, u, v, p, q, dx=None, dS=None,
                                 penalty=None, block_form=False):
        if dx is None:
            dx = Measure('dx', domain=self.mesh)
        if dS is None:
            dS = Measure('dS', domain=self.mesh)

        n = ufl.FacetNormal(self.mesh.ufl_domain())
        G = homogeneity_tensor(self.F_v, u)
        delta = -1

        if penalty is None:
            penalty = generate_default_sipg_penalty_term(u)

        vt = DGFemStokesTerm(self.F_v, u, p, v, q, penalty, G, n, delta,
                             block_form=block_form)

        residual = [ufl.inner(self.F_v(u, grad(u)), grad(v))*dx,
                    q*ufl.div(u)*dx]
        if not block_form:
            residual = sum(residual)

        def _add_to_residual(residual, r):
            if block_form:
                for j in range(len(r)):
                    residual[j] += r[j]
            else:
                residual += r
            return residual

        residual = _add_to_residual(residual, vt.interior_residual(dS))

        for dbc in self.dirichlet_bcs:
            residual = _add_to_residual(residual, vt.exterior_residual(dbc.get_function(), dbc.get_boundary()))

        for dbc in self.neumann_bcs:
            elliptic_neumann_term = vt.neumann_residual(dbc.get_function(), dbc.get_boundary())
            if block_form:
                elliptic_neumann_term = [elliptic_neumann_term, 0]
            residual = _add_to_residual(residual, elliptic_neumann_term)

        return residual<|MERGE_RESOLUTION|>--- conflicted
+++ resolved
@@ -202,17 +202,10 @@
             p = aero.pressure(U, gamma=gamma)
             H = aero.enthalpy(U, gamma=gamma)
 
-<<<<<<< HEAD
-            res = as_matrix([[*rho*u],
-                             *([*(rho*ufl.outer(u, u) + p*Identity(dim))[d, :]] for d in range(dim)),
-                             [*rho*H*u]])
-
-=======
             inertia = rho*ufl.outer(u, u) + p*Identity(dim)
             res = ufl.as_tensor([rho*u,
                                  *[inertia[d, :] for d in range(dim)],
                                  rho*H*u])
->>>>>>> 6eef8d49
             return res
 
         def alpha(U, n):
@@ -243,33 +236,19 @@
             u = rhou/rho
 
             grad_rho = grad_U[0, :]
-<<<<<<< HEAD
-            grad_rhou = as_matrix([*([*grad_U[j, :]] for j in range(1, dim + 1))])
-            sz = len(U)
-            grad_rhoE = grad_U[sz-1, :]
-            # Quotient rule to find grad(u) and grad(E)
-            grad_u = as_matrix([*([*(grad_rhou[j, :]*rho - rhou[j]*grad_rho)/rho**2] for j in range(dim))])
-=======
             grad_rhou = ufl.as_tensor([grad_U[j, :] for j in range(1, dim + 1)])
             grad_rhoE = grad_U[-1, :]
 
             # Quotient rule to find grad(u) and grad(E)
             grad_u = (grad_rhou*rho - ufl.outer(rhou, grad_rho))/rho**2
->>>>>>> 6eef8d49
             grad_E = (grad_rhoE*rho - rhoE*grad_rho)/rho**2
 
             tau = mu*(grad_u + grad_u.T - 2.0/3.0*(tr(grad_u))*Identity(dim))
             K_grad_T = mu*gamma/Pr*(grad_E - dot(u, grad_u))
 
-<<<<<<< HEAD
-            res = as_matrix([[0]*dim,
-                             *([*tau[d, :]] for d in range(dim)),
-                             [*(tau * u + K_grad_T)]])
-=======
             res = ufl.as_tensor([ufl.zero(dim),
                                  *(tau[d, :] for d in range(dim)),
                                  tau * u + K_grad_T])
->>>>>>> 6eef8d49
             return res
 
         # Specialised adiabatic wall BC
@@ -278,16 +257,6 @@
             u = rhou/rho
 
             grad_rho = grad_U[0, :]
-<<<<<<< HEAD
-            grad_rhou = as_matrix([[grad_U[j, :] for j in range(1, dim + 1)]])[0]
-            grad_u = as_matrix([[(grad_rhou[j, :]*rho - rhou[j]*grad_rho)/rho**2 for j in range(dim)]])[0]
-
-            tau = mu*(grad_u + grad_u.T - 2.0/3.0*(tr(grad_u))*Identity(dim))
-
-            res = as_matrix([[0]*dim,
-                             *([*tau[d, :]] for d in range(dim)),
-                             [*(tau * u)]])
-=======
             grad_rhou = ufl.as_tensor([grad_U[j, :] for j in range(1, dim + 1)])
             grad_u = (grad_rhou * rho - ufl.outer(rhou, grad_rho)) / rho ** 2
 
@@ -296,7 +265,6 @@
             res = ufl.as_tensor([ufl.zero(dim),
                                  *(tau[d, :] for d in range(dim)),
                                  tau * u])
->>>>>>> 6eef8d49
             return res
 
         self.F_v_adiabatic = F_v_adiabatic
@@ -310,14 +278,6 @@
         if dS is None:
             dS = Measure('dS', domain=self.mesh)
 
-<<<<<<< HEAD
-        residual = EllipticOperator.generate_fem_formulation(self, u, v, dx=dx, dS=dS, penalty=penalty)
-        residual += CompressibleEulerOperator.generate_fem_formulation(self, u, v, dx=dx, dS=dS)
-
-        # Specialised adiabatic wall boundary condition
-        for bc in self.adiabtic_wall_bcs:
-            n = ufl.FacetNormal(self.mesh.ufl_domain())
-=======
         residual = EllipticOperator.generate_fem_formulation(
             self, u, v, dx, dS)
         residual += CompressibleEulerOperator.generate_fem_formulation(
@@ -327,7 +287,6 @@
         for bc in self.adiabatic_wall_bcs:
             h = CellVolume(self.mesh)/FacetArea(self.mesh)
             n = FacetNormal(self.mesh)
->>>>>>> 6eef8d49
 
             u_gamma = bc.get_function()
             dSD = bc.get_boundary()
@@ -335,16 +294,11 @@
             self.H.setup(self.F_c, u, u_gamma, n)
             residual += inner(self.H.exterior(self.F_c, u, u_gamma, n), v)*dSD
 
-<<<<<<< HEAD
-            G_adiabitic = homogeneity_tensor(self.F_v_adiabatic, u)
-            vt_adiabatic = DGFemSIPG(self.F_v_adiabatic, u, v, penalty, G_adiabitic, n)
-=======
             sigma = self.C_IP*Constant(
                 max(self.fspace.ufl_element().degree()**2, 1))/h
             G_adiabitic = homogeneity_tensor(self.F_v_adiabatic, u)
             vt_adiabatic = DGFemSIPG(
                 self.F_v_adiabatic, u, v, sigma, G_adiabitic, n)
->>>>>>> 6eef8d49
 
             residual += vt_adiabatic.exterior_residual(u_gamma, dSD)
 
@@ -438,15 +392,10 @@
         if dS is None:
             dS = Measure('dS', domain=self.mesh)
 
-<<<<<<< HEAD
-        residual = EllipticOperator.generate_fem_formulation(self, u, v, dx=dx, dS=dS, penalty=penalty)
-        residual += CompressibleEulerOperatorEntropyFormulation.generate_fem_formulation(self, u, v, dx=dx, dS=dS)
-=======
         residual = EllipticOperator \
             .generate_fem_formulation(self, u, v, dx, dS)
         residual += CompressibleEulerOperatorEntropyFormulation \
             .generate_fem_formulation(self, u, v, dx, dS)
->>>>>>> 6eef8d49
 
         return residual
 
